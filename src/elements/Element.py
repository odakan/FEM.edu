import numpy as np
import os
import sys


class Element():
    """
    abstract class: representing a single generic element
    """

    def __init__(self, nodes, material):
        """

        :param nodes:
        :param material:
        """
        self.nodes    = nodes
        self.material = material
        self.dof_list = None

        self.force    = 0.0
<<<<<<< HEAD
        self.Forces   = None
        self.Kt       = None
=======
        self.Forces   = []
        self.Kt       = []
>>>>>>> 4f3f3954

    def __str__(self):
        s = \
        """{}: nodes {}
        material properties: {}  
        strain:{},   stress:{},  internal force: {}
        Pe: {}""".format(self.__class__, self.nodes,
                         repr(self.material), self.material.getStrain(),
                         self.material.getStress(),
                         self.force, self.Forces)
        return s

    def __repr__(self):
        return "{}({},{},{})".format(self.__class__,
                                     repr(self.nodes[0]),
                                     repr(self.nodes[1]),
                                     repr(self.material))

<<<<<<< HEAD
    def initalizeDoFs(self):
        for node in nodes:
            pass


=======
>>>>>>> 4f3f3954
    def getForce(self):
        """

        :return:
        """
        self.updateState()
        return self.Forces

    def getStress(self):
        self.updateState()
        return None

    def getStiffness(self):
        """

        :return:
        """
        self.updateState()
        return self.Kt

    def updateState(self):
        """

        """
        msg = "{}(Element): updateState() method has not been implemented".format(self.__class__.__name__)
        raise NotImplementedError(msg)


if __name__ == "__main__":

    sys.path.insert(0, os.path.abspath(".."))

    from domain import Node
    from materials import Material

    # testing the Element class
    nd0 = Node(0.0, 0.0)
    nd0.index = 0
    nd1 = Node(3.0, 2.0)
    nd1.index = 1
    params = {'E':100, 'A':1.5, 'fy':1.0e20}
    mat = Material(params)
    elem = Element([nd0, nd1], mat)

    print(nd0)
    print(nd1)

    print("force =", elem.getAxialForce())
    print("nodal forces: ", *elem.getForce())
    print("element stiffness: ", elem.getStiffness())

    # change the nodal displacements
    nd0.setDisp(.1, .05)
    nd1.setDisp(.05, .2)

    print(nd0)
    print(nd1)

    print("force =", elem.getAxialForce())
    print("nodal forces: ", *elem.getForce())
    print("element stiffness: ", elem.getStiffness())

<|MERGE_RESOLUTION|>--- conflicted
+++ resolved
@@ -19,13 +19,8 @@
         self.dof_list = None
 
         self.force    = 0.0
-<<<<<<< HEAD
-        self.Forces   = None
-        self.Kt       = None
-=======
         self.Forces   = []
         self.Kt       = []
->>>>>>> 4f3f3954
 
     def __str__(self):
         s = \
@@ -44,14 +39,7 @@
                                      repr(self.nodes[1]),
                                      repr(self.material))
 
-<<<<<<< HEAD
-    def initalizeDoFs(self):
-        for node in nodes:
-            pass
 
-
-=======
->>>>>>> 4f3f3954
     def getForce(self):
         """
 
