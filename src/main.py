
import sys, os
sys.path.insert(0, os.path.abspath("."))

from domain.System import *
from domain.Node import *
from elements.Truss import *
from elements.LinearTriangle import *
from materials.FiberMaterial import *
from materials.PlaneStress import *

#from domain import *


def problem1():
    # initialize a system model
    B = 6.0 * 12
    H = 3.0 * 12
    params = {'E': 10., 'A': 1., 'nu': 0.0, 'fy': 1.e30}

    model = System()

    # create nodes
    nd0 = Node([0.0, 0.0])
    nd1 = Node([  B, 0.0])
    nd2 = Node([0.5*B, H])

    model.addNode(nd0)
    model.addNode(nd1)
    model.addNode(nd2)

    # create elements
    model.addElement(Truss(nd0, nd1, FiberMaterial(params)))  # bottom 1
    model.addElement(Truss(nd0, nd2, FiberMaterial(params)))  # up right diag 1
    model.addElement(Truss(nd1, nd2, FiberMaterial(params)))  # up left diag 1

    # define support(s)
    nd0.fixDOF(0)    # horizontal support left end
    nd0.fixDOF(1)    # vertical support left end
    nd1.fixDOF(1)    # vertical support right end

    # add loads
    # .. load only the upper nodes
    nd2.setLoad(0.0, -1.0)

    # analyze the model
    model.solve()

    # write out report
    model.report()

    # create plots
    model.plot(factor=1.)

def problem2():
    # initialize a system model
    B = 6.0 * 12
    H = 8.0 * 12
    params = {'E': 10000., 'A': 3., 'nu': 0.0, 'fy': 1.e30}

    model = System()

    # create nodes
    nd0 = Node(0.0, 0.0)
    nd1 = Node(  B, 0.0)
    nd2 = Node(2*B, 0.0)
    nd3 = Node(3*B, 0.0)
    nd4 = Node(4*B, 0.0)
    nd5 = Node(0.5*B, H)
    nd6 = Node(1.5*B, H)
    nd7 = Node(2.5*B, H)
    nd8 = Node(3.5*B, H)

    model.addNode(nd0)
    model.addNode(nd1)
    model.addNode(nd2)
    model.addNode(nd3)
    model.addNode(nd4)
    model.addNode(nd5)
    model.addNode(nd6)
    model.addNode(nd7)
    model.addNode(nd8)

    # create elements
    model.addElement(Truss(nd0, nd1, FiberMaterial(params)))  # bottom 1
    model.addElement(Truss(nd1, nd2, FiberMaterial(params)))  # bottom 2
    model.addElement(Truss(nd2, nd3, FiberMaterial(params)))  # bottom 3
    model.addElement(Truss(nd3, nd4, FiberMaterial(params)))  # bottom 4

    model.addElement(Truss(nd5, nd6, FiberMaterial(params)))  # upper 1
    model.addElement(Truss(nd6, nd7, FiberMaterial(params)))  # upper 2
    model.addElement(Truss(nd7, nd8, FiberMaterial(params)))  # upper 3

    model.addElement(Truss(nd0, nd5, FiberMaterial(params)))  # up right diag 1
    model.addElement(Truss(nd1, nd6, FiberMaterial(params)))  # up right diag 2
    model.addElement(Truss(nd2, nd7, FiberMaterial(params)))  # up right diag 3
    model.addElement(Truss(nd3, nd8, FiberMaterial(params)))  # up right diag 4

    model.addElement(Truss(nd1, nd5, FiberMaterial(params)))  # up left diag 1
    model.addElement(Truss(nd2, nd6, FiberMaterial(params)))  # up left diag 2
    model.addElement(Truss(nd3, nd7, FiberMaterial(params)))  # up left diag 3
    model.addElement(Truss(nd4, nd8, FiberMaterial(params)))  # up left diag 4

    # define support(s)
    nd0.fixDOF(0)    # horizontal support left end
    nd0.fixDOF(1)    # vertical support left end
    nd4.fixDOF(1)    # vertical support right end

    # add loads
    # .. load only the upper nodes
    nd5.setLoad(0.0, -1.0)
    nd6.setLoad(0.0, -1.0)
    nd7.setLoad(0.0, -1.0)
    nd8.setLoad(0.0, -1.0)

    # analyze the model
    model.solve()

    # write out report
    model.report()

    # create plots
    model.plot(factor=250.)

def problem3():
    # initialize a system model
    B = 6.0 * 12
    H = 3.0 * 12
    params = {'E': 10., 'A': 1., 'nu': 0.0, 'fy': 1.e30}

    model = System()

    # create nodes
    nd0 = Node(0.0, 0.0)
    nd1 = Node(  B, 0.0)
    nd2 = Node(0.5*B, H)

    model += nd0
    model += nd1
    model += nd2

    # create elements
    model += Truss(nd0, nd1, FiberMaterial(params))  # bottom 1
    model += Truss(nd0, nd2, FiberMaterial(params))  # up right diag 1
    model += Truss(nd1, nd2, FiberMaterial(params))  # up left diag 1

    # define support(s)
    #nd0.fixDOF(0)    # horizontal support left end
    nd0 //= 0
    nd0.fixDOF(1)    # vertical support left end
    nd1.fixDOF(1)    # vertical support right end

    # add loads
    # .. load only the upper nodes
    nd2.setLoad(0.0, -1.0)

    # analyze the model
    model.solve()

    # write out report
    model.report()

    # create plots
    model.plot(factor=1.)

    # fix horizontal motion of node 1
    nd1.fixDOF(0)

    # add loads: same load -- nothing to do

    # RE-analyze the model
    model.resetDisp()
    model.solve()

    # skip the report
    model.report()

    # create plots
    model.plot(factor=2.)

def problem4():

    params = {'E': 10., 'A': 1., 'nu': 0.0, 'fy': 1.e30}

    nd0 = Node(  0.0,  0.0)
    nd1 = Node( 10.0, 10.0)
    nd2 = Node(  0.0, 20.0)

    mat = PlaneStress(params)

    elem1 = LinearTriangle(nd0, nd1, nd2, mat)

    nd0.setDisp( 0.0, 0.0)
    nd1.setDisp( 5.0, 5.0)
    nd2.setDisp( 0.0,-5.0)

    elem1.updateState()

    print(elem1)

def problem5():
    # initialize a system model
    B = 6.0 * 12
    H = 3.0 * 12
    params = {'E': 10., 'A': 1., 'nu': 0.0, 'fy': 1.e30}

    model = System()

    # create nodes
    nd0 = Node([0.0, 0.0])
    nd1 = Node([  B, 0.0])
    nd2 = Node([0.5*B, H])

    model.addNode(nd0)
    model.addNode(nd1)
    model.addNode(nd2)

    # create elements
    model.addElement(Truss(nd0, nd1, FiberMaterial(params)))  # bottom 1
    model.addElement(Truss(nd0, nd2, FiberMaterial(params)))  # up right diag 1
    model.addElement(Truss(nd1, nd2, FiberMaterial(params)))  # up left diag 1

<<<<<<< HEAD
    # define support(s)
    nd0.fixDOF(0)    # horizontal support left end
    nd0.fixDOF(1)    # vertical support left end
    nd1.fixDOF(1)    # vertical support right end

    # add loads
    # .. load only the upper nodes
    nd2.setLoad(0.0, -1.0)

    # analyze the model
    model.solve()

    # write out report
    model.report()

    # create plots
    model.plot(factor=1.)

if __name__ == "__main__":
    # problem1()
    # problem2()
    # problem3()
    # problem4()
    problem5()
=======
    problem1()
    problem2()
    # problem3()
    # problem4()
>>>>>>> 4f3f3954
<|MERGE_RESOLUTION|>--- conflicted
+++ resolved
@@ -220,7 +220,6 @@
     model.addElement(Truss(nd0, nd2, FiberMaterial(params)))  # up right diag 1
     model.addElement(Truss(nd1, nd2, FiberMaterial(params)))  # up left diag 1
 
-<<<<<<< HEAD
     # define support(s)
     nd0.fixDOF(0)    # horizontal support left end
     nd0.fixDOF(1)    # vertical support left end
@@ -240,14 +239,8 @@
     model.plot(factor=1.)
 
 if __name__ == "__main__":
-    # problem1()
-    # problem2()
-    # problem3()
-    # problem4()
-    problem5()
-=======
     problem1()
     problem2()
     # problem3()
     # problem4()
->>>>>>> 4f3f3954
+    # problem5()
