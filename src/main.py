--- conflicted
+++ resolved
@@ -1,4 +1,4 @@
-<<<<<<< HEAD
+
 import sys, os
 sys.path.insert(0, os.path.abspath("."))
 
@@ -10,12 +10,7 @@
 from materials.PlaneStress import *
 
 #from domain import *
-=======
-from src.elements.Truss import *
-from src.elements.LinearTriangle import *
-from src.materials.FiberMaterial import *
-from src.System import *
->>>>>>> dde69033
+
 
 def problem1():
     # initialize a system model
@@ -205,14 +200,8 @@
 
 
 if __name__ == "__main__":
-<<<<<<< HEAD
+
     #problem1()
     problem2()
     #problem3()
     problem4()
-=======
-    # problem1()
-    problem2()
-    # problem3()
-    # problem4()
->>>>>>> dde69033
